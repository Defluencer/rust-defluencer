--- conflicted
+++ resolved
@@ -32,14 +32,7 @@
 
 use indexing::hamt;
 use linked_data::{
-<<<<<<< HEAD
-    channel::ChannelMetadata,
-    follows::Follows,
-    identity::Identity,
-    indexes::{date_time::*, log::ChainLink},
-=======
     channel::ChannelMetadata, follows::Follows, identity::Identity, indexes::date_time::*,
->>>>>>> ecebce3e
 };
 
 use ipfs_api::{
@@ -64,8 +57,6 @@
         let ipfs = IpfsService::default();
 
         Self { ipfs }
-<<<<<<< HEAD
-=======
     }
 
     pub async fn create_user<T>(
@@ -422,382 +413,6 @@
             Ok(Some((stream, index)))
         })
         .try_flatten()
->>>>>>> ecebce3e
-    }
-
-    pub async fn create_user<T>(
-        &self,
-        user_name: impl Into<Cow<'static, str>>,
-        signer: T,
-    ) -> Result<User<T>, Error>
-    where
-        T: Signer,
-    {
-        let identity = Identity {
-            display_name: user_name.into().into_owned(),
-            avatar: Cid::default().into(), //TODO generic avatar cid
-            channel_ipns: None,
-            channel_ens: None,
-        };
-
-        let identity = self.ipfs.dag_put(&identity, Codec::default()).await?.into();
-
-        let user = User::new(self.ipfs.clone(), signer, identity);
-
-        Ok(user)
-    }
-
-    /// Create an new channel on this node.
-    ///
-    /// Returns channel and a secret passphrase used to recreate this channel elsewhere.
-    pub async fn create_channel(
-        &self,
-        channel_name: impl Into<Cow<'static, str>>,
-    ) -> Result<(Mnemonic, Channel<IPNSAnchor>), Error> {
-        let name = channel_name.into();
-        let key_name = name.to_snake_case();
-        let display_name = name.to_title_case();
-
-        let mut bytes = [0u8; 32];
-        OsRng.fill_bytes(&mut bytes);
-
-        let secret_key = SecretKey::from_bytes(&bytes)?;
-
-        let key_pair_bytes = KeypairBytes {
-            secret_key: secret_key.to_bytes(),
-            public_key: None,
-        };
-
-        let mnemonic = Mnemonic::from_entropy(&bytes, Language::English)?;
-
-        let data = key_pair_bytes.to_pkcs8_pem(LineEnding::default())?;
-        let KeyPair { id, name } = self.ipfs.key_import(key_name, data.to_string()).await?;
-        let ipns = Cid::try_from(id)?;
-
-        let anchor = IPNSAnchor::new(self.ipfs.clone(), name);
-        let channel = Channel::new(self.ipfs.clone(), anchor);
-
-        channel
-            .update_identity(Some(display_name), None, Some(ipns), None)
-            .await?;
-
-        Ok((mnemonic, channel))
-    }
-
-    /// Returns a channel by name previously created or imported on this node.
-    pub async fn get_channel(
-        &self,
-        channel_name: impl Into<Cow<'static, str>>,
-    ) -> Result<Channel<IPNSAnchor>, Error> {
-        let list = self.ipfs.key_list().await?;
-
-        let name = channel_name.into();
-        let key_name = name.to_snake_case();
-
-        if !list.contains_key(&key_name) {
-            return Err(Error::NotFound);
-        }
-
-        let anchor = IPNSAnchor::new(self.ipfs.clone(), key_name);
-        let channel = Channel::new(self.ipfs.clone(), anchor);
-
-        Ok(channel)
-    }
-
-    /// Recreate a channel on this node from a secret passphrase.
-    ///
-    /// Note that having the same channel on multiple nodes is NOT recommended.
-    /// Use this to transfer a channel from one node to another.
-    pub async fn import_channel(
-        &self,
-        channel_name: impl Into<Cow<'static, str>>,
-        passphrase: impl Into<Cow<'static, str>>,
-        pin_content: bool,
-    ) -> Result<Channel<IPNSAnchor>, Error> {
-        let name = channel_name.into();
-        let key_name = name.to_snake_case();
-
-        let mnemonic = Mnemonic::from_phrase(&passphrase.into(), Language::English)?;
-
-        let secret_key = SecretKey::from_bytes(&mnemonic.entropy())?;
-
-        let key_pair_bytes = KeypairBytes {
-            secret_key: secret_key.to_bytes(),
-            public_key: None,
-        };
-
-        let data = key_pair_bytes.to_pkcs8_pem(LineEnding::default())?;
-        let KeyPair { id: _, name } = self.ipfs.key_import(key_name, data.to_string()).await?;
-
-        let anchor = IPNSAnchor::new(self.ipfs.clone(), name);
-        let channel = Channel::new(self.ipfs.clone(), anchor);
-
-        if pin_content {
-            channel.pin_channel().await?;
-        }
-
-        Ok(channel)
-    }
-
-    /// Return all the cids and channels of all the identities provided.
-    pub async fn get_channels(
-        &self,
-        identities: impl Iterator<Item = &Identity>,
-    ) -> HashMap<Cid, ChannelMetadata> {
-        let stream: FuturesUnordered<_> = identities
-            .filter_map(|identity| match identity.channel_ipns {
-                Some(ipns) => Some(self.ipfs.name_resolve(ipns)),
-                None => None,
-            })
-            .collect();
-
-        stream
-            .filter_map(|result| async move {
-                match result {
-                    Ok(cid) => match self.ipfs.dag_get::<&str, ChannelMetadata>(cid, None).await {
-                        Ok(channel) => Some((cid, channel)),
-                        Err(_) => None,
-                    },
-                    Err(_) => None,
-                }
-            })
-            .collect()
-            .await
-    }
-
-    /// Returns all the cids and identities of all the followees of all the channels provided.
-    pub async fn get_followees_identity(
-        &self,
-        channels: impl Iterator<Item = &ChannelMetadata>,
-    ) -> HashMap<Cid, Identity> {
-        let stream: FuturesUnordered<_> = channels
-            .filter_map(|channel| match channel.follows {
-                Some(ipld) => Some(self.ipfs.dag_get::<&str, Follows>(ipld.link, None)),
-                None => None,
-            })
-            .collect();
-
-        stream
-            .filter_map(|result| async move {
-                match result {
-                    Ok(follows) => Some(stream::iter(follows.followees)),
-                    Err(_) => None,
-                }
-            })
-            .flatten_unordered(0)
-            .filter_map(|ipld| async move {
-                match self.ipfs.dag_get::<&str, Identity>(ipld.link, None).await {
-                    Ok(identity) => Some((ipld.link, identity)),
-                    Err(_) => None,
-                }
-            })
-            .collect()
-            .await
-    }
-
-    /* pub async fn web_crawl_step(
-        &self,
-        ipns_addresses: HashSet<IPNSAddress>,
-    ) -> HashSet<IPNSAddress> {
-        let stream: FuturesUnordered<_> = ipns_addresses
-            .iter()
-            .map(|ipns| self.ipfs.name_resolve(*ipns))
-            .collect();
-
-        let set: HashSet<IPNSAddress> = stream
-            .filter_map(|result| async move {
-                match result {
-                    Ok(cid) => Some(self.ipfs.dag_get::<&str, ChannelMetadata>(cid, None).await),
-                    Err(e) => Some(Err(e)),
-                }
-            })
-            .filter_map(|result| async move {
-                match result {
-                    Ok(channel) => match channel.follows {
-                        Some(ipld) => {
-                            match self.ipfs.dag_get::<&str, Follows>(ipld.link, None).await {
-                                Ok(follows) => Some(stream::iter(follows.followees)),
-                                Err(_) => None,
-                            }
-                        }
-                        None => None,
-                    },
-                    Err(_) => None,
-                }
-            })
-            .flatten()
-            .filter_map(|ipld| async move {
-                match self.ipfs.dag_get::<&str, Identity>(ipld.link, None).await {
-                    Ok(identity) => match identity.channel_ipns {
-                        Some(ipns) => Some(ipns),
-                        None => None,
-                    },
-                    Err(_) => None,
-                }
-            })
-            .collect()
-            .await;
-
-        // Set of addresses to crawl next
-        let unknown = &set - &ipns_addresses;
-
-        unknown
-    } */
-
-    /// Lazilly stream content from the linear log.
-    pub fn stream_content_log(
-        &self,
-        channel: &ChannelMetadata,
-    ) -> impl Stream<Item = Result<Cid, Error>> + '_ {
-        stream::try_unfold(channel.content_index.log, move |mut previous| async move {
-            let cid = match previous {
-                Some(ipld) => ipld.link,
-                None => return Ok(None),
-            };
-
-            let chainlink = self.ipfs.dag_get::<&str, ChainLink>(cid, None).await?;
-
-            previous = chainlink.previous;
-
-            return Ok(Some((chainlink.media.link, previous)));
-        })
-    }
-
-    /// Lazilly stream content from the chronological index.
-    pub fn stream_content_chronologically(
-        &self,
-        channel: &ChannelMetadata,
-    ) -> impl Stream<Item = Result<Cid, Error>> + '_ {
-        stream::try_unfold(
-            channel.content_index.date_time,
-            move |mut datetime| async move {
-                let ipld = match datetime.take() {
-                    Some(ipld) => ipld,
-                    None => return Result::<_, Error>::Ok(None),
-                };
-
-                let yearly = self.ipfs.dag_get::<&str, Yearly>(ipld.link, None).await?;
-
-                return Ok(Some((yearly, datetime)));
-            },
-        )
-        .map_ok(|year| self.stream_months(year))
-        .try_flatten()
-        .map_ok(|month| self.stream_days(month))
-        .try_flatten()
-        .map_ok(|day| self.stream_hours(day))
-        .try_flatten()
-        .map_ok(|hours| self.stream_minutes(hours))
-        .try_flatten()
-        .map_ok(|minutes| self.stream_seconds(minutes))
-        .try_flatten()
-    }
-
-    fn stream_months(&self, years: Yearly) -> impl Stream<Item = Result<Monthly, Error>> + '_ {
-        stream::try_unfold(years.year.into_values().rev(), move |mut iter| async move {
-            let ipld = match iter.next() {
-                Some(ipld) => ipld,
-                None => return Ok(None),
-            };
-
-            let months = self.ipfs.dag_get::<&str, Monthly>(ipld.link, None).await?;
-
-            return Ok(Some((months, iter)));
-        })
-    }
-
-    fn stream_days(&self, months: Monthly) -> impl Stream<Item = Result<Daily, Error>> + '_ {
-        stream::try_unfold(
-            months.month.into_values().rev(),
-            move |mut iter| async move {
-                let ipld = match iter.next() {
-                    Some(ipld) => ipld,
-                    None => return Ok(None),
-                };
-
-                let days = self.ipfs.dag_get::<&str, Daily>(ipld.link, None).await?;
-
-                return Ok(Some((days, iter)));
-            },
-        )
-    }
-
-    fn stream_hours(&self, days: Daily) -> impl Stream<Item = Result<Hourly, Error>> + '_ {
-        stream::try_unfold(days.day.into_values().rev(), move |mut iter| async move {
-            let ipld = match iter.next() {
-                Some(ipld) => ipld,
-                None => return Ok(None),
-            };
-
-            let hours = self.ipfs.dag_get::<&str, Hourly>(ipld.link, None).await?;
-
-            return Ok(Some((hours, iter)));
-        })
-    }
-
-    fn stream_minutes(&self, hours: Hourly) -> impl Stream<Item = Result<Minutes, Error>> + '_ {
-        stream::try_unfold(hours.hour.into_values().rev(), move |mut iter| async move {
-            let ipld = match iter.next() {
-                Some(ipld) => ipld,
-                None => return Ok(None),
-            };
-
-            let minutes = self.ipfs.dag_get::<&str, Minutes>(ipld.link, None).await?;
-
-            return Ok(Some((minutes, iter)));
-        })
-    }
-
-    fn stream_seconds(&self, minutes: Minutes) -> impl Stream<Item = Result<Cid, Error>> + '_ {
-        stream::try_unfold(
-            minutes.minute.into_values().rev(),
-            move |mut iter| async move {
-                let ipld = match iter.next() {
-                    Some(ipld) => ipld,
-                    None => return Result::<_, Error>::Ok(None),
-                };
-
-                let seconds = self.ipfs.dag_get::<&str, Seconds>(ipld.link, None).await?;
-
-                let stream = stream::iter(
-                    seconds
-                        .second
-                        .into_values()
-                        .rev()
-                        .map(|item| Result::<_, Error>::Ok(item)),
-                );
-
-                return Ok(Some((stream, iter)));
-            },
-        )
-        .try_flatten()
-        .map_ok(|set| stream::iter(set.into_iter().map(|item| Ok(item))))
-        .try_flatten()
-        .map_ok(|ipld| ipld.link)
-    }
-
-    /// Lazily stream all the comments for some content on the channel
-    pub async fn stream_comments(
-        &self,
-        channel: &ChannelMetadata,
-        content_cid: Cid,
-    ) -> impl Stream<Item = Result<Cid, Error>> + '_ {
-        stream::try_unfold(channel.comment_index.hamt, move |mut index| async move {
-            let ipld = match index.take() {
-                Some(ipld) => ipld,
-                None => return Result::<_, Error>::Ok(None),
-            };
-
-            let comments = match hamt::get(&self.ipfs, ipld, content_cid).await? {
-                Some(comments) => comments,
-                None => return Result::<_, Error>::Ok(None),
-            };
-
-            let stream = hamt::values(&self.ipfs, comments.into());
-
-            Ok(Some((stream, index)))
-        })
-        .try_flatten()
     }
 
     /* pub async fn stream_comments(
