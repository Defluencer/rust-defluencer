# Defluencer Protocol
Rust implementation.

## Crates
- [linked-data](https://github.com/Defluencer/rust-defluencer/tree/develop/linked-data)
- [ipfs-api](https://github.com/Defluencer/rust-defluencer/tree/develop/ipfs-api)
- [cli](https://github.com/Defluencer/rust-defluencer/tree/develop/cli)
- [core](https://github.com/Defluencer/rust-defluencer/tree/develop/defluencer)

# How does it works?

Users can create branded channels or rely on existing channels. If a channel only share user created content, they become de facto a content aggregator. Channels can be individuals or organisations. Organisation who choose to filter, aggregate and moderate content are called platforms. Platforms are free to build their own website or app.

# Storage Network

Defluencer is a protocol built on top of the inter-planetary file system (IPFS). On IPFS data is **content addressed** which means your content can be shared but never modified. As content go viral, it is **replicated** by anyone who reads, whatches or interacts with it in any way, resulting in social media without central servers.

Social media content added to IPFS is **cryptographically signed**. By doing so, each piece of content becomes **verifiable**.

<<<<<<< HEAD
Websites or applications folowing the protocol also become **interoperable** with each other.
=======
Websites or applications folowing the protocol become **interoperable** with each other for the same reasons.
>>>>>>> ecebce3e

# Channel Anchoring

Content addressed data is great when sharing but having a constantly changing channel identifier is not very useful, we need something permanent.

IPNS is used for this purpose. An IPNS address is the hash of a public key, does not change and points to a record. In this record a link and a signature allows anyone to verify and fetch the most up to date channel identifier.

The protocol is agnostic to this anchoring system. Blockchains, DIDs or even web server could be used.

# Channel Addressing

Having permanent identifier for channels is good but who want to remember a number? Channels should have names like websites.

<<<<<<< HEAD
Ethereum name service can be use to associate a name to an IPNS address. Again, the protocol is agnostic to this anchoring system, you can use what you want.
=======
Ethereum name service can be use to associate a name to an IPNS address. Again, the protocol is agnostic to this, you can use what you want.
>>>>>>> ecebce3e
<|MERGE_RESOLUTION|>--- conflicted
+++ resolved
@@ -17,11 +17,7 @@
 
 Social media content added to IPFS is **cryptographically signed**. By doing so, each piece of content becomes **verifiable**.
 
-<<<<<<< HEAD
-Websites or applications folowing the protocol also become **interoperable** with each other.
-=======
 Websites or applications folowing the protocol become **interoperable** with each other for the same reasons.
->>>>>>> ecebce3e
 
 # Channel Anchoring
 
@@ -35,8 +31,4 @@
 
 Having permanent identifier for channels is good but who want to remember a number? Channels should have names like websites.
 
-<<<<<<< HEAD
-Ethereum name service can be use to associate a name to an IPNS address. Again, the protocol is agnostic to this anchoring system, you can use what you want.
-=======
-Ethereum name service can be use to associate a name to an IPNS address. Again, the protocol is agnostic to this, you can use what you want.
->>>>>>> ecebce3e
+Ethereum name service can be use to associate a name to an IPNS address. Again, the protocol is agnostic to this, you can use what you want.