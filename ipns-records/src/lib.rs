--- conflicted
+++ resolved
@@ -12,11 +12,7 @@
 
 use signature::Signature;
 
-<<<<<<< HEAD
 pub use traits::{AsyncRecordSigner, RecordSigner};
-=======
-pub use traits::RecordSigner;
->>>>>>> 7cc260c8
 
 use std::ops::Add;
 
@@ -341,35 +337,20 @@
         })
     }
 
-<<<<<<< HEAD
-    pub async fn new_async<S, U>(
-=======
     /// Create a Record from pre-computed signatures.
     ///
     /// Mostly used on the web to get around incompatible traits.
     ///
     /// USE WITH CAUTION!!!
     pub fn from_parts(
->>>>>>> 7cc260c8
         cid: Cid,
         valid_for: Duration,
         sequence: u64,
         ttl: u64,
-<<<<<<< HEAD
-        signer: S,
-    ) -> Result<Self, Error>
-    where
-        S: AsyncRecordSigner<U>,
-        U: Signature + Send + 'static,
-    {
-        //TODO code reuse
-
-=======
         public_key: CryptoKey,
         signature_v1: Vec<u8>,
         signature_v2: Vec<u8>,
     ) -> Result<Self, Error> {
->>>>>>> 7cc260c8
         let value = format!("/ipfs/{}", cid.to_string()).into_bytes();
 
         let validity = Utc::now()
@@ -379,34 +360,12 @@
 
         let validity_type = ValidityType::EOL;
 
-<<<<<<< HEAD
-        let signing_input_v1 = {
-            let mut data = Vec::with_capacity(
-                value.len() + validity.len() + 3, /* b"EOL".len() == 3 */
-            );
-
-            data.extend(value.iter());
-            data.extend(validity.iter());
-            data.extend(validity_type.to_string().as_bytes());
-
-            data
-        };
-
-        let mut pub_key = signer.crypto_key().encode_to_vec(); // Protobuf encoding
-=======
         let mut pub_key = public_key.encode_to_vec();
->>>>>>> 7cc260c8
 
         if pub_key.len() <= 42 {
             pub_key.clear();
         }
 
-<<<<<<< HEAD
-        let signature_v1 = signer.sign_async(&signing_input_v1).await?;
-        let signature_v1 = signature_v1.as_bytes().to_vec();
-
-=======
->>>>>>> 7cc260c8
         let document = DagCborDocument {
             value: value.clone(),
             validity_type,
@@ -417,20 +376,6 @@
 
         let data = serde_ipld_dagcbor::to_vec(&document).expect("Valid Dag Cbor");
 
-<<<<<<< HEAD
-        //prefix
-        let mut signing_input_v2: Vec<u8> = vec![
-            0x69, 0x70, 0x6e, 0x73, 0x2d, 0x73, 0x69, 0x67, 0x6e, 0x61, 0x74, 0x75, 0x72, 0x65,
-            0x3a,
-        ];
-
-        signing_input_v2.extend(data.iter());
-
-        let signature_v2 = signer.sign_async(&signing_input_v2).await?;
-        let signature_v2 = signature_v2.as_bytes().to_vec();
-
-=======
->>>>>>> 7cc260c8
         Ok(Self {
             value,
             signature_v1,
@@ -443,8 +388,6 @@
             data,
         })
     }
-<<<<<<< HEAD
-=======
 }
 
 pub fn signing_input_v1(cid: Cid, valid_for: Duration) -> Vec<u8> {
@@ -500,5 +443,4 @@
     signing_input_v2.extend(data.iter());
 
     signing_input_v2
->>>>>>> 7cc260c8
 }