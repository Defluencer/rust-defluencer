# Defluencer Protocol IPLD Schemas

## Channel

The root of the DAG representing all information related to a channel.

```
advanced ChronologicalMap { ADL "" } #TODO add specifications
<<<<<<< HEAD
advanced HashMap { ADL "HAMT/v1" }

type DateTime map [Time:&Media] using ChronologicalMap

type Comments [Comment:&Comment] using HashMap
type CommentIndex map [Media:&Comments] using HashMap
=======
advanced ShardedMap { ADL "HAMT/v1" }

type DateTime map [Time:&Media] using ChronologicalMap

type Comments [Bytes:&Comment] using ShardedMap
type CommentIndex map [Media:&Comments] using ShardedMap
>>>>>>> ecebce3e

type ChannelMetadata struct {
    identity Identity
    content_index optional &DateTime
    comment_index optional &CommentIndex
    live optional &LiveSettings
    folows optional &Follows
    bans optional &Bans
    mods optional &Moderators
}
```

## Identity

User or Channel identity information.

```
type Identity struct {
    display_name String 
    avatar &MimeTyped
    channel_ipns optional String
    channel_ens optional String
}
```

## Media

```
type Media union {
    | &MicroPost link
    | &FullPost link
    | &Video link
    | &Comment link
} representation kinded

type MicroPost struct {
    identity &Identity
    user_timestamp Int # Unix Time
    content String
}

type FullPost struct {
    identity &Identity
    user_timestamp Int # Unix Time
    content Link # Link to markdown file
    image &MimeTyped
    title String
}

type Video struct {
    identity &Identity
    user_timestamp Int # Unix time
    duration Float
    image &MimeTyped # Poster & Thumbnail
    video &TimeCode
    title String
}

type Comment struct {
    identity &Identity
    user_timestamp Int # Unix Time
    origin String # CID as string prevent recursive pinning.
    text String
}
```

## Live Streaming Settings

```
type LiveSettings struct {
    peer_id String
    video_topic String
    chat_topic String
}
```

## Follows

List of followees used to build the social web.

```
type Follows struct {
  followees [&Identity]
}
```

## Chat Moderation

```
type ETHAddress bytes # Ethereum address are 20 bytes.

type Bans struct {
    banned_addrs [ETHAddress]
}

type Moderators struct {
    moderator_addrs [ETHAddress]
}
```

## Chat

Display Name and GossipSub Peer ID are signed using Ethereum Keys then the address, name, id, and signature are added to IPFS returning a CID.
When receiving a pubsub message this CID is used to fetch and verify that IDs matches and signature is correct.

```
type Text string

type Ban struct {
    ban_peer String
    ban_addrs ETHAddress
}

type Moderator struct {
    mod_peer String
    mod_addrs ETHAddress
}

type MessageType union {
    | Text string
    | Ban map   # ETH address and peer Id of the person to ban.
    | Moderator map # The ETH address and peer Id of the new moderator.
} representation kinded

type ChatID struct {
    peer_id String
    name String
}

type SignedMessage {
    address ETHAddress

    data ChatID

    signature Bytes # 65 bytes
}

type ChatMessage struct {
    message MessageType

    signature &SignedMessage
}
```

## Streams

A video node contains links to segments of videos of all quality. As video is streamed, new video nodes are created and linked to previous ones.
A special node contains the stream setup data; codecs, qualities, initialization segments, etc...

```
type Segment struct {
    tracks {String:Link} # Name of the track egg "audio" or "1080p60" & link to video segment data
    setup optional &Setup
    previous optional &Segment
}

type Setup struct {
    tracks [Track] # Sorted from lowest to highest bitrate.
}

type Track struct {
    name String
    codec String # Mime type
    init_seg Link # Link to the initialization segment data
    bandwidth Int
}
```

## Videos

Timecode nodes are created at specific intervals and linked together to form a structure around the video allowing it to be addressable by timecode.
Video clips are subgraph of the whole.

```
type TimeCode struct {
    time &Day
}

type Day struct {
    hour [&Hour]
}

type Hour struct {
    minute [&Minute]
}

type Minute struct {
    second [&Second]
}

type Second struct {
    video &Segment
    chat [&ChatMessage]
}
```

## Mime Typed Data

Mime typed data.

If the data fit in a single block inline otherwise link to it.

```
type MimeTyped struct {
    mime_type String
    data InlineOrLink
}

type InlineOrLink union {
  | Inline bytes
  | Linked link
} representation kinded

type Inline Bytes
type Linked Link
```

----

## License
Licensed under either of

 * Apache License, Version 2.0
   ([LICENSE-APACHE](LICENSE-APACHE) or http://www.apache.org/licenses/LICENSE-2.0)
 * MIT license
   ([LICENSE-MIT](LICENSE-MIT) or http://opensource.org/licenses/MIT)

at your option.

## Contribution
Unless you explicitly state otherwise, any contribution intentionally submitted
for inclusion in the work by you, as defined in the Apache-2.0 license, shall be
dual licensed as above, without any additional terms or conditions.<|MERGE_RESOLUTION|>--- conflicted
+++ resolved
@@ -6,21 +6,12 @@
 
 ```
 advanced ChronologicalMap { ADL "" } #TODO add specifications
-<<<<<<< HEAD
-advanced HashMap { ADL "HAMT/v1" }
-
-type DateTime map [Time:&Media] using ChronologicalMap
-
-type Comments [Comment:&Comment] using HashMap
-type CommentIndex map [Media:&Comments] using HashMap
-=======
 advanced ShardedMap { ADL "HAMT/v1" }
 
 type DateTime map [Time:&Media] using ChronologicalMap
 
 type Comments [Bytes:&Comment] using ShardedMap
 type CommentIndex map [Media:&Comments] using ShardedMap
->>>>>>> ecebce3e
 
 type ChannelMetadata struct {
     identity Identity
